--- conflicted
+++ resolved
@@ -10,18 +10,9 @@
 
 ## Quickstart
 
-<<<<<<< HEAD
 1. Install the dependencies needed for [`rustc`](https://github.com/rust-lang/rust),
    [CBMC](https://github.com/diffblue/cbmc) and
    [CBMC Viewer](https://github.com/awslabs/aws-viewer-for-cbmc/releases/latest).
-=======
-**Note: this README is for _users_ rather than _contributors_.
-If you wish to _contribute_ to the compiler, you should read the
-[Getting Started][gettingstarted] section of the rustc-dev-guide instead.
-You can ask for help in the [#new members Zulip stream][new-members].**
-
-[new-members]: https://rust-lang.zulipchat.com/#narrow/stream/122652-new-members
->>>>>>> 3c51718a
 
    The [RMC Installation Guide](https://model-checking.github.io/rmc/install-guide.html)
    shows how to quickly install them using our setup scripts.
@@ -235,4 +226,4 @@
 ### RMC additions
 RMC is distributed under the terms of both the MIT license and the Apache License (Version 2.0).
 
-See [LICENSE-APACHE](LICENSE-APACHE) and [LICENSE-MIT](LICENSE-MIT) for details.+See [LICENSE-APACHE](LICENSE-APACHE) and [LICENSE-MIT](LICENSE-MIT) for details.
