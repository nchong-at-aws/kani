--- conflicted
+++ resolved
@@ -624,12 +624,8 @@
                     json::decode(&rlink_data).unwrap_or_else(|err| {
                         sess.fatal(&format!("failed to decode rlink: {}", err));
                     });
-<<<<<<< HEAD
                 let result =
-                    compiler.codegen_backend().link(&sess, Box::new(codegen_results), &outputs);
-=======
-                let result = compiler.codegen_backend().link(sess, codegen_results, &outputs);
->>>>>>> 25ec8273
+                    compiler.codegen_backend().link(sess, Box::new(codegen_results), &outputs);
                 abort_on_err(result, sess);
             } else {
                 sess.fatal("rlink must be a file")
