FROM ubuntu:16.04

RUN apt-get update && apt-get install -y --no-install-recommends \
  g++ \
  automake \
  bison \
  bzip2 \
  flex \
  help2man \
  libtool-bin \
  texinfo \
  unzip \
  wget \
  xz-utils \
  libncurses-dev \
  gawk \
  make \
  file \
  curl \
  ca-certificates \
  python2.7 \
  python3 \
  git \
  cmake \
  sudo \
  xz-utils \
  zlib1g-dev \
  g++-arm-linux-gnueabi \
  g++-arm-linux-gnueabihf \
  g++-aarch64-linux-gnu \
  g++-mips64-linux-gnuabi64 \
  g++-mips64el-linux-gnuabi64 \
  gcc-sparc64-linux-gnu \
  libc6-dev-sparc64-cross \
  bzip2 \
  patch \
  libssl-dev \
  pkg-config \
  libnewlib-arm-none-eabi \
  qemu-system-arm \
# software-properties-common for the add-apt-repository command
  software-properties-common

WORKDIR /build

# Use the team-gcc-arm-embedded PPA for a newer version of Arm GCC
RUN add-apt-repository ppa:team-gcc-arm-embedded/ppa && \
    apt-get update && \
    apt-get install -y --no-install-recommends gcc-arm-embedded

COPY scripts/rustbuild-setup.sh dist-various-1/build-riscv-toolchain.sh dist-various-1/riscv64-unknown-linux-gnu.config dist-various-1/crosstool-ng.sh /build/
RUN ./crosstool-ng.sh

# Crosstool-ng will refuse to build as root
RUN sh ./rustbuild-setup.sh
USER rustbuild

RUN ./build-riscv-toolchain.sh

USER root
ENV PATH=/x-tools/riscv64-unknown-linux-gnu/bin:$PATH

COPY dist-various-1/build-rumprun.sh /build
RUN ./build-rumprun.sh

COPY dist-various-1/install-x86_64-redox.sh /build
RUN ./install-x86_64-redox.sh

COPY dist-various-1/install-mips-musl.sh /build
RUN ./install-mips-musl.sh

COPY dist-various-1/install-mipsel-musl.sh /build
RUN ./install-mipsel-musl.sh

# Suppress some warnings in the openwrt toolchains we downloaded
ENV STAGING_DIR=/tmp

COPY scripts/musl.sh /build
RUN env \
    CC=arm-linux-gnueabi-gcc CFLAGS="-march=armv5te -marm -mfloat-abi=soft" \
    CXX=arm-linux-gnueabi-g++ CXXFLAGS="-march=armv5te -marm -mfloat-abi=soft" \
    bash musl.sh armv5te && \
    env \
    CC=arm-linux-gnueabi-gcc CFLAGS="-march=armv6 -marm" \
    CXX=arm-linux-gnueabi-g++ CXXFLAGS="-march=armv6 -marm" \
    bash musl.sh arm && \
    env \
    CC=arm-linux-gnueabihf-gcc CFLAGS="-march=armv6 -marm -mfpu=vfp" \
    CXX=arm-linux-gnueabihf-g++ CXXFLAGS="-march=armv6 -marm -mfpu=vfp" \
    bash musl.sh armhf && \
    env \
    CC=arm-linux-gnueabihf-gcc CFLAGS="-march=armv7-a" \
    CXX=arm-linux-gnueabihf-g++ CXXFLAGS="-march=armv7-a" \
    bash musl.sh armv7hf && \
    env \
    CC=aarch64-linux-gnu-gcc \
    CXX=aarch64-linux-gnu-g++ \
    bash musl.sh aarch64 && \
    env \
    CC=mips-openwrt-linux-gcc \
    CXX=mips-openwrt-linux-g++ \
    bash musl.sh mips && \
    env \
    CC=mipsel-openwrt-linux-gcc \
    CXX=mipsel-openwrt-linux-g++ \
    bash musl.sh mipsel && \
    env \
    CC=mips64-linux-gnuabi64-gcc \
    CXX=mips64-linux-gnuabi64-g++ \
    bash musl.sh mips64 && \
    env \
    CC=mips64el-linux-gnuabi64-gcc \
    CXX=mips64el-linux-gnuabi64-g++ \
    bash musl.sh mips64el && \
    rm -rf /build/*

# FIXME(mozilla/sccache#235) this shouldn't be necessary but is currently
# necessary to disambiguate the mips compiler with the mipsel compiler. We want
# to give these two wrapper scripts (currently identical ones) different hashes
# to ensure that sccache understands that they're different compilers.
RUN \
  echo "# a" >> /usr/local/mips-linux-musl/bin/mips-openwrt-linux-musl-wrapper.sh && \
  echo "# b" >> /usr/local/mipsel-linux-musl/bin/mipsel-openwrt-linux-musl-wrapper.sh

ENV RUN_MAKE_TARGETS=thumbv6m-none-eabi
ENV RUN_MAKE_TARGETS=$RUN_MAKE_TARGETS,thumbv7m-none-eabi
ENV RUN_MAKE_TARGETS=$RUN_MAKE_TARGETS,thumbv7em-none-eabi
ENV RUN_MAKE_TARGETS=$RUN_MAKE_TARGETS,thumbv7em-none-eabihf

ENV TARGETS=asmjs-unknown-emscripten
ENV TARGETS=$TARGETS,wasm32-unknown-emscripten
ENV TARGETS=$TARGETS,x86_64-rumprun-netbsd
ENV TARGETS=$TARGETS,mips-unknown-linux-musl
ENV TARGETS=$TARGETS,mipsel-unknown-linux-musl
ENV TARGETS=$TARGETS,mips64-unknown-linux-muslabi64
ENV TARGETS=$TARGETS,mips64el-unknown-linux-muslabi64
ENV TARGETS=$TARGETS,arm-unknown-linux-musleabi
ENV TARGETS=$TARGETS,arm-unknown-linux-musleabihf
ENV TARGETS=$TARGETS,armv5te-unknown-linux-gnueabi
ENV TARGETS=$TARGETS,armv5te-unknown-linux-musleabi
ENV TARGETS=$TARGETS,armv7-unknown-linux-musleabihf
ENV TARGETS=$TARGETS,aarch64-unknown-linux-musl
ENV TARGETS=$TARGETS,sparc64-unknown-linux-gnu
ENV TARGETS=$TARGETS,x86_64-unknown-redox
ENV TARGETS=$TARGETS,thumbv6m-none-eabi
ENV TARGETS=$TARGETS,thumbv7m-none-eabi
ENV TARGETS=$TARGETS,thumbv7em-none-eabi
ENV TARGETS=$TARGETS,thumbv7em-none-eabihf
ENV TARGETS=$TARGETS,thumbv8m.base-none-eabi
ENV TARGETS=$TARGETS,thumbv8m.main-none-eabi
ENV TARGETS=$TARGETS,thumbv8m.main-none-eabihf
ENV TARGETS=$TARGETS,riscv32i-unknown-none-elf
ENV TARGETS=$TARGETS,riscv32imc-unknown-none-elf
ENV TARGETS=$TARGETS,riscv32imac-unknown-none-elf
ENV TARGETS=$TARGETS,riscv64imac-unknown-none-elf
ENV TARGETS=$TARGETS,riscv64gc-unknown-none-elf
ENV TARGETS=$TARGETS,riscv64gc-unknown-linux-gnu
ENV TARGETS=$TARGETS,armebv7r-none-eabi
ENV TARGETS=$TARGETS,armebv7r-none-eabihf
ENV TARGETS=$TARGETS,armv7r-none-eabi
ENV TARGETS=$TARGETS,armv7r-none-eabihf
ENV TARGETS=$TARGETS,thumbv7neon-unknown-linux-gnueabihf
ENV TARGETS=$TARGETS,armv7a-none-eabi
ENV TARGETS=$TARGETS,armv7a-none-eabihf

# riscv targets currently do not need a C compiler, as compiler_builtins
# doesn't currently have it enabled, and the riscv gcc compiler is not
# installed.
ENV CC_mipsel_unknown_linux_musl=mipsel-openwrt-linux-gcc \
    CC_mips_unknown_linux_musl=mips-openwrt-linux-gcc \
    CC_mips64el_unknown_linux_muslabi64=mips64el-linux-gnuabi64-gcc \
    CC_mips64_unknown_linux_muslabi64=mips64-linux-gnuabi64-gcc \
    CC_sparc64_unknown_linux_gnu=sparc64-linux-gnu-gcc \
    CC_x86_64_unknown_redox=x86_64-unknown-redox-gcc \
    CC_thumbv7neon_unknown_linux_gnueabihf=arm-linux-gnueabihf-gcc \
    AR_thumbv7neon_unknown_linux_gnueabihf=arm-linux-gnueabihf-ar \
    CXX_thumbv7neon_unknown_linux_gnueabihf=arm-linux-gnueabihf-g++ \
<<<<<<< HEAD
    CC_armv7a_none_eabi=arm-none-eabi-gcc \
    CC_armv7a_none_eabihf=arm-none-eabi-gcc \
=======
    CC_riscv64gc_unknown_linux_gnu=riscv64-unknown-linux-gnu-gcc \
    AR_riscv64gc_unknown_linux_gnu=riscv64-unknown-linux-gnu-ar \
    CXX_riscv64gc_unknown_linux_gnu=riscv64-unknown-linux-gnu-g++ \
>>>>>>> 29b854fb
    CC_riscv32i_unknown_none_elf=false \
    CC_riscv32imc_unknown_none_elf=false \
    CC_riscv32imac_unknown_none_elf=false \
    CC_riscv64imac_unknown_none_elf=false \
    CC_riscv64gc_unknown_none_elf=false

ENV RUST_CONFIGURE_ARGS \
      --musl-root-armv5te=/musl-armv5te \
      --musl-root-arm=/musl-arm \
      --musl-root-armhf=/musl-armhf \
      --musl-root-armv7hf=/musl-armv7hf \
      --musl-root-aarch64=/musl-aarch64 \
      --musl-root-mips=/musl-mips \
      --musl-root-mipsel=/musl-mipsel \
      --musl-root-mips64=/musl-mips64 \
      --musl-root-mips64el=/musl-mips64el \
      --disable-docs

ENV SCRIPT \
      python2.7 ../x.py test --target $RUN_MAKE_TARGETS src/test/run-make && \
      python2.7 ../x.py dist --target $TARGETS

# sccache
COPY scripts/sccache.sh /scripts/
RUN sh /scripts/sccache.sh<|MERGE_RESOLUTION|>--- conflicted
+++ resolved
@@ -175,14 +175,11 @@
     CC_thumbv7neon_unknown_linux_gnueabihf=arm-linux-gnueabihf-gcc \
     AR_thumbv7neon_unknown_linux_gnueabihf=arm-linux-gnueabihf-ar \
     CXX_thumbv7neon_unknown_linux_gnueabihf=arm-linux-gnueabihf-g++ \
-<<<<<<< HEAD
     CC_armv7a_none_eabi=arm-none-eabi-gcc \
     CC_armv7a_none_eabihf=arm-none-eabi-gcc \
-=======
     CC_riscv64gc_unknown_linux_gnu=riscv64-unknown-linux-gnu-gcc \
     AR_riscv64gc_unknown_linux_gnu=riscv64-unknown-linux-gnu-ar \
     CXX_riscv64gc_unknown_linux_gnu=riscv64-unknown-linux-gnu-g++ \
->>>>>>> 29b854fb
     CC_riscv32i_unknown_none_elf=false \
     CC_riscv32imc_unknown_none_elf=false \
     CC_riscv32imac_unknown_none_elf=false \
