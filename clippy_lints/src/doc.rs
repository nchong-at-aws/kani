use clippy_utils::diagnostics::{span_lint, span_lint_and_help, span_lint_and_note};
use clippy_utils::source::first_line_of_span;
use clippy_utils::ty::{implements_trait, is_type_diagnostic_item};
use clippy_utils::{is_entrypoint_fn, is_expn_of, match_panic_def_id, method_chain_args, return_ty};
use if_chain::if_chain;
use itertools::Itertools;
use rustc_ast::ast::{Async, AttrKind, Attribute, FnKind, FnRetTy, ItemKind};
use rustc_ast::token::CommentKind;
use rustc_data_structures::fx::FxHashSet;
use rustc_data_structures::sync::Lrc;
use rustc_errors::emitter::EmitterWriter;
use rustc_errors::Handler;
use rustc_hir as hir;
use rustc_hir::intravisit::{self, NestedVisitorMap, Visitor};
use rustc_hir::{AnonConst, Expr, ExprKind, QPath};
use rustc_lint::{LateContext, LateLintPass};
use rustc_middle::hir::map::Map;
use rustc_middle::lint::in_external_macro;
use rustc_middle::ty;
use rustc_parse::maybe_new_parser_from_source_str;
use rustc_parse::parser::ForceCollect;
use rustc_session::parse::ParseSess;
use rustc_session::{declare_tool_lint, impl_lint_pass};
use rustc_span::edition::Edition;
use rustc_span::source_map::{BytePos, FilePathMapping, MultiSpan, SourceMap, Span};
use rustc_span::{sym, FileName, Pos};
use std::io;
use std::ops::Range;
use std::thread;
use url::Url;

declare_clippy_lint! {
    /// **What it does:** Checks for the presence of `_`, `::` or camel-case words
    /// outside ticks in documentation.
    ///
    /// **Why is this bad?** *Rustdoc* supports markdown formatting, `_`, `::` and
    /// camel-case probably indicates some code which should be included between
    /// ticks. `_` can also be used for emphasis in markdown, this lint tries to
    /// consider that.
    ///
    /// **Known problems:** Lots of bad docs won’t be fixed, what the lint checks
    /// for is limited, and there are still false positives. HTML elements and their
    /// content are not linted.
    ///
    /// In addition, when writing documentation comments, including `[]` brackets
    /// inside a link text would trip the parser. Therfore, documenting link with
    /// `[`SmallVec<[T; INLINE_CAPACITY]>`]` and then [`SmallVec<[T; INLINE_CAPACITY]>`]: SmallVec
    /// would fail.
    ///
    /// **Examples:**
    /// ```rust
    /// /// Do something with the foo_bar parameter. See also
    /// /// that::other::module::foo.
    /// // ^ `foo_bar` and `that::other::module::foo` should be ticked.
    /// fn doit(foo_bar: usize) {}
    /// ```
    ///
    /// ```rust
    /// // Link text with `[]` brackets should be written as following:
    /// /// Consume the array and return the inner
    /// /// [`SmallVec<[T; INLINE_CAPACITY]>`][SmallVec].
    /// /// [SmallVec]: SmallVec
    /// fn main() {}
    /// ```
    pub DOC_MARKDOWN,
    pedantic,
    "presence of `_`, `::` or camel-case outside backticks in documentation"
}

declare_clippy_lint! {
    /// **What it does:** Checks for the doc comments of publicly visible
    /// unsafe functions and warns if there is no `# Safety` section.
    ///
    /// **Why is this bad?** Unsafe functions should document their safety
    /// preconditions, so that users can be sure they are using them safely.
    ///
    /// **Known problems:** None.
    ///
    /// **Examples:**
    /// ```rust
    ///# type Universe = ();
    /// /// This function should really be documented
    /// pub unsafe fn start_apocalypse(u: &mut Universe) {
    ///     unimplemented!();
    /// }
    /// ```
    ///
    /// At least write a line about safety:
    ///
    /// ```rust
    ///# type Universe = ();
    /// /// # Safety
    /// ///
    /// /// This function should not be called before the horsemen are ready.
    /// pub unsafe fn start_apocalypse(u: &mut Universe) {
    ///     unimplemented!();
    /// }
    /// ```
    pub MISSING_SAFETY_DOC,
    style,
    "`pub unsafe fn` without `# Safety` docs"
}

declare_clippy_lint! {
    /// **What it does:** Checks the doc comments of publicly visible functions that
    /// return a `Result` type and warns if there is no `# Errors` section.
    ///
    /// **Why is this bad?** Documenting the type of errors that can be returned from a
    /// function can help callers write code to handle the errors appropriately.
    ///
    /// **Known problems:** None.
    ///
    /// **Examples:**
    ///
    /// Since the following function returns a `Result` it has an `# Errors` section in
    /// its doc comment:
    ///
    /// ```rust
    ///# use std::io;
    /// /// # Errors
    /// ///
    /// /// Will return `Err` if `filename` does not exist or the user does not have
    /// /// permission to read it.
    /// pub fn read(filename: String) -> io::Result<String> {
    ///     unimplemented!();
    /// }
    /// ```
    pub MISSING_ERRORS_DOC,
    pedantic,
    "`pub fn` returns `Result` without `# Errors` in doc comment"
}

declare_clippy_lint! {
    /// **What it does:** Checks the doc comments of publicly visible functions that
    /// may panic and warns if there is no `# Panics` section.
    ///
    /// **Why is this bad?** Documenting the scenarios in which panicking occurs
    /// can help callers who do not want to panic to avoid those situations.
    ///
    /// **Known problems:** None.
    ///
    /// **Examples:**
    ///
    /// Since the following function may panic it has a `# Panics` section in
    /// its doc comment:
    ///
    /// ```rust
    /// /// # Panics
    /// ///
    /// /// Will panic if y is 0
    /// pub fn divide_by(x: i32, y: i32) -> i32 {
    ///     if y == 0 {
    ///         panic!("Cannot divide by 0")
    ///     } else {
    ///         x / y
    ///     }
    /// }
    /// ```
    pub MISSING_PANICS_DOC,
    pedantic,
    "`pub fn` may panic without `# Panics` in doc comment"
}

declare_clippy_lint! {
    /// **What it does:** Checks for `fn main() { .. }` in doctests
    ///
    /// **Why is this bad?** The test can be shorter (and likely more readable)
    /// if the `fn main()` is left implicit.
    ///
    /// **Known problems:** None.
    ///
    /// **Examples:**
    /// ``````rust
    /// /// An example of a doctest with a `main()` function
    /// ///
    /// /// # Examples
    /// ///
    /// /// ```
    /// /// fn main() {
    /// ///     // this needs not be in an `fn`
    /// /// }
    /// /// ```
    /// fn needless_main() {
    ///     unimplemented!();
    /// }
    /// ``````
    pub NEEDLESS_DOCTEST_MAIN,
    style,
    "presence of `fn main() {` in code examples"
}

#[allow(clippy::module_name_repetitions)]
#[derive(Clone)]
pub struct DocMarkdown {
    valid_idents: FxHashSet<String>,
    in_trait_impl: bool,
}

impl DocMarkdown {
    pub fn new(valid_idents: FxHashSet<String>) -> Self {
        Self {
            valid_idents,
            in_trait_impl: false,
        }
    }
}

impl_lint_pass!(DocMarkdown =>
    [DOC_MARKDOWN, MISSING_SAFETY_DOC, MISSING_ERRORS_DOC, MISSING_PANICS_DOC, NEEDLESS_DOCTEST_MAIN]
);

impl<'tcx> LateLintPass<'tcx> for DocMarkdown {
    fn check_crate(&mut self, cx: &LateContext<'tcx>, _: &'tcx hir::Crate<'_>) {
        let attrs = cx.tcx.hir().attrs(hir::CRATE_HIR_ID);
        check_attrs(cx, &self.valid_idents, attrs);
    }

    fn check_item(&mut self, cx: &LateContext<'tcx>, item: &'tcx hir::Item<'_>) {
        let attrs = cx.tcx.hir().attrs(item.hir_id());
        let headers = check_attrs(cx, &self.valid_idents, attrs);
        match item.kind {
            hir::ItemKind::Fn(ref sig, _, body_id) => {
                if !(is_entrypoint_fn(cx, item.def_id.to_def_id()) || in_external_macro(cx.tcx.sess, item.span)) {
                    let body = cx.tcx.hir().body(body_id);
                    let mut fpu = FindPanicUnwrap {
                        cx,
                        typeck_results: cx.tcx.typeck(item.def_id),
                        panic_span: None,
                    };
                    fpu.visit_expr(&body.value);
                    lint_for_missing_headers(
                        cx,
                        item.hir_id(),
                        item.span,
                        sig,
                        headers,
                        Some(body_id),
                        fpu.panic_span,
                    );
                }
            },
            hir::ItemKind::Impl(ref impl_) => {
                self.in_trait_impl = impl_.of_trait.is_some();
            },
            _ => {},
        }
    }

    fn check_item_post(&mut self, _cx: &LateContext<'tcx>, item: &'tcx hir::Item<'_>) {
        if let hir::ItemKind::Impl { .. } = item.kind {
            self.in_trait_impl = false;
        }
    }

    fn check_trait_item(&mut self, cx: &LateContext<'tcx>, item: &'tcx hir::TraitItem<'_>) {
        let attrs = cx.tcx.hir().attrs(item.hir_id());
        let headers = check_attrs(cx, &self.valid_idents, attrs);
        if let hir::TraitItemKind::Fn(ref sig, ..) = item.kind {
            if !in_external_macro(cx.tcx.sess, item.span) {
                lint_for_missing_headers(cx, item.hir_id(), item.span, sig, headers, None, None);
            }
        }
    }

    fn check_impl_item(&mut self, cx: &LateContext<'tcx>, item: &'tcx hir::ImplItem<'_>) {
        let attrs = cx.tcx.hir().attrs(item.hir_id());
        let headers = check_attrs(cx, &self.valid_idents, attrs);
        if self.in_trait_impl || in_external_macro(cx.tcx.sess, item.span) {
            return;
        }
        if let hir::ImplItemKind::Fn(ref sig, body_id) = item.kind {
            let body = cx.tcx.hir().body(body_id);
            let mut fpu = FindPanicUnwrap {
                cx,
                typeck_results: cx.tcx.typeck(item.def_id),
                panic_span: None,
            };
            fpu.visit_expr(&body.value);
            lint_for_missing_headers(
                cx,
                item.hir_id(),
                item.span,
                sig,
                headers,
                Some(body_id),
                fpu.panic_span,
            );
        }
    }
}

fn lint_for_missing_headers<'tcx>(
    cx: &LateContext<'tcx>,
    hir_id: hir::HirId,
    span: impl Into<MultiSpan> + Copy,
    sig: &hir::FnSig<'_>,
    headers: DocHeaders,
    body_id: Option<hir::BodyId>,
    panic_span: Option<Span>,
) {
    if !cx.access_levels.is_exported(hir_id) {
        return; // Private functions do not require doc comments
    }
    if !headers.safety && sig.header.unsafety == hir::Unsafety::Unsafe {
        span_lint(
            cx,
            MISSING_SAFETY_DOC,
            span,
            "unsafe function's docs miss `# Safety` section",
        );
    }
    if !headers.panics && panic_span.is_some() {
        span_lint_and_note(
            cx,
            MISSING_PANICS_DOC,
            span,
            "docs for function which may panic missing `# Panics` section",
            panic_span,
            "first possible panic found here",
        );
    }
    if !headers.errors {
        if is_type_diagnostic_item(cx, return_ty(cx, hir_id), sym::result_type) {
            span_lint(
                cx,
                MISSING_ERRORS_DOC,
                span,
                "docs for function returning `Result` missing `# Errors` section",
            );
        } else {
            if_chain! {
                if let Some(body_id) = body_id;
                if let Some(future) = cx.tcx.lang_items().future_trait();
                let typeck = cx.tcx.typeck_body(body_id);
                let body = cx.tcx.hir().body(body_id);
                let ret_ty = typeck.expr_ty(&body.value);
                if implements_trait(cx, ret_ty, future, &[]);
                if let ty::Opaque(_, subs) = ret_ty.kind();
                if let Some(gen) = subs.types().next();
                if let ty::Generator(_, subs, _) = gen.kind();
                if is_type_diagnostic_item(cx, subs.as_generator().return_ty(), sym::result_type);
                then {
                    span_lint(
                        cx,
                        MISSING_ERRORS_DOC,
                        span,
                        "docs for function returning `Result` missing `# Errors` section",
                    );
                }
            }
        }
    }
}

/// Cleanup documentation decoration.
///
/// We can't use `rustc_ast::attr::AttributeMethods::with_desugared_doc` or
/// `rustc_ast::parse::lexer::comments::strip_doc_comment_decoration` because we
/// need to keep track of
/// the spans but this function is inspired from the later.
#[allow(clippy::cast_possible_truncation)]
#[must_use]
pub fn strip_doc_comment_decoration(doc: &str, comment_kind: CommentKind, span: Span) -> (String, Vec<(usize, Span)>) {
    // one-line comments lose their prefix
    if comment_kind == CommentKind::Line {
        let mut doc = doc.to_owned();
        doc.push('\n');
        let len = doc.len();
        // +3 skips the opening delimiter
        return (doc, vec![(len, span.with_lo(span.lo() + BytePos(3)))]);
    }

    let mut sizes = vec![];
    let mut contains_initial_stars = false;
    for line in doc.lines() {
        let offset = line.as_ptr() as usize - doc.as_ptr() as usize;
        debug_assert_eq!(offset as u32 as usize, offset);
        contains_initial_stars |= line.trim_start().starts_with('*');
        // +1 adds the newline, +3 skips the opening delimiter
        sizes.push((line.len() + 1, span.with_lo(span.lo() + BytePos(3 + offset as u32))));
    }
    if !contains_initial_stars {
        return (doc.to_string(), sizes);
    }
    // remove the initial '*'s if any
    let mut no_stars = String::with_capacity(doc.len());
    for line in doc.lines() {
        let mut chars = line.chars();
        for c in &mut chars {
            if c.is_whitespace() {
                no_stars.push(c);
            } else {
                no_stars.push(if c == '*' { ' ' } else { c });
                break;
            }
        }
        no_stars.push_str(chars.as_str());
        no_stars.push('\n');
    }

    (no_stars, sizes)
}

#[derive(Copy, Clone)]
struct DocHeaders {
    safety: bool,
    errors: bool,
    panics: bool,
}

fn check_attrs<'a>(cx: &LateContext<'_>, valid_idents: &FxHashSet<String>, attrs: &'a [Attribute]) -> DocHeaders {
    let mut doc = String::new();
    let mut spans = vec![];

    for attr in attrs {
        if let AttrKind::DocComment(comment_kind, comment) = attr.kind {
            let (comment, current_spans) = strip_doc_comment_decoration(&comment.as_str(), comment_kind, attr.span);
            spans.extend_from_slice(&current_spans);
            doc.push_str(&comment);
        } else if attr.has_name(sym::doc) {
            // ignore mix of sugared and non-sugared doc
            // don't trigger the safety or errors check
            return DocHeaders {
                safety: true,
                errors: true,
                panics: true,
            };
        }
    }

    let mut current = 0;
    for &mut (ref mut offset, _) in &mut spans {
        let offset_copy = *offset;
        *offset = current;
        current += offset_copy;
    }

    if doc.is_empty() {
        return DocHeaders {
            safety: false,
            errors: false,
            panics: false,
        };
    }

    let parser = pulldown_cmark::Parser::new(&doc).into_offset_iter();
    // Iterate over all `Events` and combine consecutive events into one
    let events = parser.coalesce(|previous, current| {
        use pulldown_cmark::Event::Text;

        let previous_range = previous.1;
        let current_range = current.1;

        match (previous.0, current.0) {
            (Text(previous), Text(current)) => {
                let mut previous = previous.to_string();
                previous.push_str(&current);
                Ok((Text(previous.into()), previous_range))
            },
            (previous, current) => Err(((previous, previous_range), (current, current_range))),
        }
    });
    check_doc(cx, valid_idents, events, &spans)
}

const RUST_CODE: &[&str] = &["rust", "no_run", "should_panic", "compile_fail"];

fn check_doc<'a, Events: Iterator<Item = (pulldown_cmark::Event<'a>, Range<usize>)>>(
    cx: &LateContext<'_>,
    valid_idents: &FxHashSet<String>,
    events: Events,
    spans: &[(usize, Span)],
) -> DocHeaders {
    // true if a safety header was found
    use pulldown_cmark::Event::{
        Code, End, FootnoteReference, HardBreak, Html, Rule, SoftBreak, Start, TaskListMarker, Text,
    };
    use pulldown_cmark::Tag::{CodeBlock, Heading, Item, Link, Paragraph};
    use pulldown_cmark::{CodeBlockKind, CowStr};

    let mut headers = DocHeaders {
        safety: false,
        errors: false,
        panics: false,
    };
    let mut in_code = false;
    let mut in_link = None;
    let mut in_heading = false;
    let mut is_rust = false;
    let mut edition = None;
    let mut ticks_unbalanced = false;
    let mut text_to_check: Vec<(CowStr<'_>, Span)> = Vec::new();
    let mut paragraph_span = spans.get(0).expect("function isn't called if doc comment is empty").1;
    for (event, range) in events {
        match event {
            Start(CodeBlock(ref kind)) => {
                in_code = true;
                if let CodeBlockKind::Fenced(lang) = kind {
                    for item in lang.split(',') {
                        if item == "ignore" {
                            is_rust = false;
                            break;
                        }
                        if let Some(stripped) = item.strip_prefix("edition") {
                            is_rust = true;
                            edition = stripped.parse::<Edition>().ok();
                        } else if item.is_empty() || RUST_CODE.contains(&item) {
                            is_rust = true;
                        }
                    }
                }
            },
            End(CodeBlock(_)) => {
                in_code = false;
                is_rust = false;
            },
            Start(Link(_, url, _)) => in_link = Some(url),
            End(Link(..)) => in_link = None,
            Start(Heading(_) | Paragraph | Item) => {
                if let Start(Heading(_)) = event {
                    in_heading = true;
                }
                ticks_unbalanced = false;
                let (_, span) = get_current_span(spans, range.start);
                paragraph_span = first_line_of_span(cx, span);
            },
            End(Heading(_) | Paragraph | Item) => {
                if let End(Heading(_)) = event {
                    in_heading = false;
                }
                if ticks_unbalanced {
                    span_lint_and_help(
                        cx,
                        DOC_MARKDOWN,
                        paragraph_span,
                        "backticks are unbalanced",
                        None,
                        "a backtick may be missing a pair",
                    );
                } else {
                    for (text, span) in text_to_check {
                        check_text(cx, valid_idents, &text, span);
                    }
                }
                text_to_check = Vec::new();
            },
            Start(_tag) | End(_tag) => (), // We don't care about other tags
            Html(_html) => (),             // HTML is weird, just ignore it
            SoftBreak | HardBreak | TaskListMarker(_) | Code(_) | Rule => (),
            FootnoteReference(text) | Text(text) => {
                let (begin, span) = get_current_span(spans, range.start);
                paragraph_span = paragraph_span.with_hi(span.hi());
<<<<<<< HEAD
                ticks_unbalanced |= text.contains('`');
=======
                ticks_unbalanced |= text.contains('`') && !in_code;
>>>>>>> 09f5f15d
                if Some(&text) == in_link.as_ref() || ticks_unbalanced {
                    // Probably a link of the form `<http://example.com>`
                    // Which are represented as a link to "http://example.com" with
                    // text "http://example.com" by pulldown-cmark
                    continue;
                }
                headers.safety |= in_heading && text.trim() == "Safety";
                headers.errors |= in_heading && text.trim() == "Errors";
                headers.panics |= in_heading && text.trim() == "Panics";
                if in_code {
                    if is_rust {
                        let edition = edition.unwrap_or_else(|| cx.tcx.sess.edition());
                        check_code(cx, &text, edition, span);
                    }
                } else {
                    // Adjust for the beginning of the current `Event`
                    let span = span.with_lo(span.lo() + BytePos::from_usize(range.start - begin));
                    text_to_check.push((text, span));
                }
            },
        }
    }
    headers
}

fn get_current_span(spans: &[(usize, Span)], idx: usize) -> (usize, Span) {
    let index = match spans.binary_search_by(|c| c.0.cmp(&idx)) {
        Ok(o) => o,
        Err(e) => e - 1,
    };
    spans[index]
}

fn check_code(cx: &LateContext<'_>, text: &str, edition: Edition, span: Span) {
    fn has_needless_main(code: String, edition: Edition) -> bool {
        rustc_driver::catch_fatal_errors(|| {
            rustc_span::create_session_globals_then(edition, || {
                let filename = FileName::anon_source_code(&code);

                let sm = Lrc::new(SourceMap::new(FilePathMapping::empty()));
                let emitter = EmitterWriter::new(box io::sink(), None, false, false, false, None, false);
                let handler = Handler::with_emitter(false, None, box emitter);
                let sess = ParseSess::with_span_handler(handler, sm);

                let mut parser = match maybe_new_parser_from_source_str(&sess, filename, code.into()) {
                    Ok(p) => p,
                    Err(errs) => {
                        for mut err in errs {
                            err.cancel();
                        }
                        return false;
                    },
                };

                let mut relevant_main_found = false;
                loop {
                    match parser.parse_item(ForceCollect::No) {
                        Ok(Some(item)) => match &item.kind {
                            // Tests with one of these items are ignored
                            ItemKind::Static(..)
                            | ItemKind::Const(..)
                            | ItemKind::ExternCrate(..)
                            | ItemKind::ForeignMod(..) => return false,
                            // We found a main function ...
                            ItemKind::Fn(box FnKind(_, sig, _, Some(block))) if item.ident.name == sym::main => {
                                let is_async = matches!(sig.header.asyncness, Async::Yes { .. });
                                let returns_nothing = match &sig.decl.output {
                                    FnRetTy::Default(..) => true,
                                    FnRetTy::Ty(ty) if ty.kind.is_unit() => true,
                                    FnRetTy::Ty(_) => false,
                                };

                                if returns_nothing && !is_async && !block.stmts.is_empty() {
                                    // This main function should be linted, but only if there are no other functions
                                    relevant_main_found = true;
                                } else {
                                    // This main function should not be linted, we're done
                                    return false;
                                }
                            },
                            // Another function was found; this case is ignored too
                            ItemKind::Fn(..) => return false,
                            _ => {},
                        },
                        Ok(None) => break,
                        Err(mut e) => {
                            e.cancel();
                            return false;
                        },
                    }
                }

                relevant_main_found
            })
        })
        .ok()
        .unwrap_or_default()
    }

    // Because of the global session, we need to create a new session in a different thread with
    // the edition we need.
    let text = text.to_owned();
    if thread::spawn(move || has_needless_main(text, edition)).join().expect("thread::spawn failed") {
        span_lint(cx, NEEDLESS_DOCTEST_MAIN, span, "needless `fn main` in doctest");
    }
}

fn check_text(cx: &LateContext<'_>, valid_idents: &FxHashSet<String>, text: &str, span: Span) {
    for word in text.split(|c: char| c.is_whitespace() || c == '\'') {
        // Trim punctuation as in `some comment (see foo::bar).`
        //                                                   ^^
        // Or even as in `_foo bar_` which is emphasized.
        let word = word.trim_matches(|c: char| !c.is_alphanumeric());

        if valid_idents.contains(word) {
            continue;
        }

        // Adjust for the current word
        let offset = word.as_ptr() as usize - text.as_ptr() as usize;
        let span = Span::new(
            span.lo() + BytePos::from_usize(offset),
            span.lo() + BytePos::from_usize(offset + word.len()),
            span.ctxt(),
        );

        check_word(cx, word, span);
    }
}

fn check_word(cx: &LateContext<'_>, word: &str, span: Span) {
    /// Checks if a string is camel-case, i.e., contains at least two uppercase
    /// letters (`Clippy` is ok) and one lower-case letter (`NASA` is ok).
    /// Plurals are also excluded (`IDs` is ok).
    fn is_camel_case(s: &str) -> bool {
        if s.starts_with(|c: char| c.is_digit(10)) {
            return false;
        }

        let s = s.strip_suffix('s').unwrap_or(s);

        s.chars().all(char::is_alphanumeric)
            && s.chars().filter(|&c| c.is_uppercase()).take(2).count() > 1
            && s.chars().filter(|&c| c.is_lowercase()).take(1).count() > 0
    }

    fn has_underscore(s: &str) -> bool {
        s != "_" && !s.contains("\\_") && s.contains('_')
    }

    fn has_hyphen(s: &str) -> bool {
        s != "-" && s.contains('-')
    }

    if let Ok(url) = Url::parse(word) {
        // try to get around the fact that `foo::bar` parses as a valid URL
        if !url.cannot_be_a_base() {
            span_lint(
                cx,
                DOC_MARKDOWN,
                span,
                "you should put bare URLs between `<`/`>` or make a proper Markdown link",
            );

            return;
        }
    }

    // We assume that mixed-case words are not meant to be put inside bacticks. (Issue #2343)
    if has_underscore(word) && has_hyphen(word) {
        return;
    }

    if has_underscore(word) || word.contains("::") || is_camel_case(word) {
        span_lint(
            cx,
            DOC_MARKDOWN,
            span,
            &format!("you should put `{}` between ticks in the documentation", word),
        );
    }
}

struct FindPanicUnwrap<'a, 'tcx> {
    cx: &'a LateContext<'tcx>,
    panic_span: Option<Span>,
    typeck_results: &'tcx ty::TypeckResults<'tcx>,
}

impl<'a, 'tcx> Visitor<'tcx> for FindPanicUnwrap<'a, 'tcx> {
    type Map = Map<'tcx>;

    fn visit_expr(&mut self, expr: &'tcx Expr<'_>) {
        if self.panic_span.is_some() {
            return;
        }

        // check for `begin_panic`
        if_chain! {
            if let ExprKind::Call(func_expr, _) = expr.kind;
            if let ExprKind::Path(QPath::Resolved(_, path)) = func_expr.kind;
            if let Some(path_def_id) = path.res.opt_def_id();
            if match_panic_def_id(self.cx, path_def_id);
            if is_expn_of(expr.span, "unreachable").is_none();
            if !is_expn_of_debug_assertions(expr.span);
            then {
                self.panic_span = Some(expr.span);
            }
        }

        // check for `assert_eq` or `assert_ne`
        if is_expn_of(expr.span, "assert_eq").is_some() || is_expn_of(expr.span, "assert_ne").is_some() {
            self.panic_span = Some(expr.span);
        }

        // check for `unwrap`
        if let Some(arglists) = method_chain_args(expr, &["unwrap"]) {
            let reciever_ty = self.typeck_results.expr_ty(&arglists[0][0]).peel_refs();
            if is_type_diagnostic_item(self.cx, reciever_ty, sym::option_type)
                || is_type_diagnostic_item(self.cx, reciever_ty, sym::result_type)
            {
                self.panic_span = Some(expr.span);
            }
        }

        // and check sub-expressions
        intravisit::walk_expr(self, expr);
    }

    // Panics in const blocks will cause compilation to fail.
    fn visit_anon_const(&mut self, _: &'tcx AnonConst) {}

    fn nested_visit_map(&mut self) -> NestedVisitorMap<Self::Map> {
        NestedVisitorMap::OnlyBodies(self.cx.tcx.hir())
    }
}

fn is_expn_of_debug_assertions(span: Span) -> bool {
    const MACRO_NAMES: &[&str] = &["debug_assert", "debug_assert_eq", "debug_assert_ne"];
    MACRO_NAMES.iter().any(|name| is_expn_of(span, name).is_some())
}<|MERGE_RESOLUTION|>--- conflicted
+++ resolved
@@ -550,11 +550,7 @@
             FootnoteReference(text) | Text(text) => {
                 let (begin, span) = get_current_span(spans, range.start);
                 paragraph_span = paragraph_span.with_hi(span.hi());
-<<<<<<< HEAD
-                ticks_unbalanced |= text.contains('`');
-=======
                 ticks_unbalanced |= text.contains('`') && !in_code;
->>>>>>> 09f5f15d
                 if Some(&text) == in_link.as_ref() || ticks_unbalanced {
                     // Probably a link of the form `<http://example.com>`
                     // Which are represented as a link to "http://example.com" with
@@ -599,7 +595,7 @@
                 let handler = Handler::with_emitter(false, None, box emitter);
                 let sess = ParseSess::with_span_handler(handler, sm);
 
-                let mut parser = match maybe_new_parser_from_source_str(&sess, filename, code.into()) {
+                let mut parser = match maybe_new_parser_from_source_str(&sess, filename, code) {
                     Ok(p) => p,
                     Err(errs) => {
                         for mut err in errs {
@@ -657,7 +653,10 @@
     // Because of the global session, we need to create a new session in a different thread with
     // the edition we need.
     let text = text.to_owned();
-    if thread::spawn(move || has_needless_main(text, edition)).join().expect("thread::spawn failed") {
+    if thread::spawn(move || has_needless_main(text, edition))
+        .join()
+        .expect("thread::spawn failed")
+    {
         span_lint(cx, NEEDLESS_DOCTEST_MAIN, span, "needless `fn main` in doctest");
     }
 }
